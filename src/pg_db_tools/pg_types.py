from typing import List
import copy
from contextlib import closing
import json
from io import TextIOWrapper
from collections import OrderedDict
from operator import itemgetter
import itertools
import re
import io

from pkg_resources import resource_stream
import yaml
from jsonschema import validate

from pg_db_tools.modification import Diff, AddColumn, DropColumn


DEFAULT_SCHEMA = 'public'
SILENT_SCHEMAS = [DEFAULT_SCHEMA, 'pg_catalog']
SKIPPED_SCHEMAS = ['pg_catalog', 'information_schema', 'pg_toast', 'pg_temp_1',
                   'pg_toast_temp_1', 'dep_recurse']


class SchemaException(Exception):
    pass


class PgDatabase:

    dependencyre_with_arguments = re.compile(r'(?s)([\w_]+"?\.[\w_]+"?)\(')
    dependencyre_without_arguments = re.compile(
        r'([\w_]+)"?\.([\w_]+)(?!\w)(?!"?\()')

    def __init__(self):
        self.extensions = []
        self.schemas = {}
        self.types = {}
        self.tables = {}
        self.composite_types = {}
        self.function = {}
        self.objects = []
        self.views = {}
        self.roles = {}
        self.triggers = {}
        self.sequences = {}
        self.casts = {}
        self.operators = {}
        self.rows = []
        self.dependencies = []
        self.queries = []

    @staticmethod
    def load(data: dict):
        database = PgDatabase()

        database.extensions = data.get('extensions', [])

        database.objects = []
        for object_data in data['objects']:
            database.objects.append(load_object(database, object_data))

        return database

    @staticmethod
    def load_from_db(conn):
        with closing(conn.cursor()) as cursor:
            cursor.execute('SHOW server_version_num')

            server_version_num_str, = cursor.fetchone()

        server_version_num = int(server_version_num_str)

        database = PgDatabase()

        database.roles = PgRole.load_all_from_db(conn, database)

        database.schemas = PgSchema.load_all_from_db(conn, database)

        database.sequences = PgSequence.load_all_from_db(conn, database)

        for pg_sequence in database.sequences.values():
            if pg_sequence not in pg_sequence.schema.sequences:
                pg_sequence.schema.sequences.append(pg_sequence)

        database.types = PgType.load_all_from_db(conn, database)

        for pg_type in database.types.values():
            pg_type.schema.types.append(pg_type)

        database.enum_types = PgEnumType.load_all_from_db(conn, database)

        for pg_enum_type in database.enum_types.values():
            pg_enum_type.schema.enum_types.append(pg_enum_type)

        database.composite_types = PgCompositeType.load_all_from_db(
            conn, database
        )

        for pg_comp_type in database.composite_types.values():
            if pg_comp_type not in pg_comp_type.schema.composite_types:
                pg_comp_type.schema.composite_types.append(pg_comp_type)

        database.tables = PgTable.load_all_from_db(
            conn, database, server_version_num
        )

        for pg_table in database.tables.values():
            if pg_table not in pg_table.schema.tables:
                pg_table.schema.tables.append(pg_table)

        PgPrimaryKey.load_all_from_db(conn, database)

        PgCheck.load_all_from_db(conn, database)

        database.views = PgView.load_all_from_db(conn, database)

        for pg_view in database.views.values():
            if pg_view not in pg_view.schema.views:
                pg_view.schema.views.append(pg_view)

        database.functions = PgFunction.load_all_from_db(conn, database)

        for pg_function in database.functions.values():
            if pg_function not in pg_function.schema.functions:
                pg_function.schema.functions.append(pg_function)

        database.aggregates = PgAggregate.load_all_from_db(conn, database)

        for pg_aggregate in database.aggregates.values():
            if pg_aggregate not in pg_aggregate.schema.aggregates:
                pg_aggregate.schema.aggregates.append(pg_aggregate)

        database.triggers = PgTrigger.load_all_from_db(conn, database)

        database.foreign_keys = PgForeignKey.load_all_from_db(conn, database)

        for pg_foreign_key in database.foreign_keys.values():
            pg_foreign_key.schema.foreign_keys.append(pg_foreign_key)

        database.casts = PgCast.load_all_from_db(conn, database)

        database.operators = PgOperator.load_all_from_db(conn, database)

        database.dependencies = PgDepend.load_all_from_db(conn, database)

        database.rows = [] # PgRow.load_all_from_db(conn, database)
        # Warning! having many rows means the process will be extremely slow!

        PgIndex.load_all_from_db(conn, database)

        database.objects = (list(database.roles.values()) +
                            list(database.schemas.values()) +
                            list(database.sequences.values()) +
                            list(database.enum_types.values()) +
                            list(database.composite_types.values()) +
                            list(database.tables.values()) +
                            list(database.functions.values()) +
                            list(database.aggregates.values()) +
                            list(database.views.values()) +
                            list(database.triggers.values()) +
                            list(database.casts.values()) +
                            list(database.operators.values()) +
                            database.rows)

        return database

    def register_schema(self, name: str):
        if name in self.schemas:
            return self.schemas.get(name)
        else:
            schema = PgSchema(name, self)
            self.schemas[name] = schema
            return schema

    def get_schema_by_name(self, name: str):
        schemas = [
            schema
            for schema in self.schemas.values()
            if schema.name == name
        ]

        if schemas:
            return schemas[0]
        elif name in SILENT_SCHEMAS:
            return PgSchema(name, self)
        else:
            return None

    def get_type(self, schema_name: str, type_name: str):
        return self.get_schema_by_name(schema_name).get_type(type_name)

    def blockers_from_dependencies(self, db_object):
        return [
            dependency.referenced_obj
            for dependency in self.dependencies
            if dependency.dependent_obj == db_object
        ]

    def filter_objects(self, database_filter):
        database = PgDatabase()
        database.extensions = copy.copy(self.extensions)

        database.schemas = {
            name: schema.filter_objects(database_filter)
            for name, schema in self.schemas.items()
        }

        return database

    def to_json(self, schema_names=None, internal_order=False):
        if schema_names is None or len(schema_names) == 0:
            objects_to_include = [
                db_object
                for db_object in self.objects
                if db_object.schema.name not in SKIPPED_SCHEMAS
            ]
        else:
            objects_to_include = [
                db_object
                for db_object in self.objects
                if db_object.schema.name not in SKIPPED_SCHEMAS
                and db_object.schema.name in schema_names
            ]

        for db_object in objects_to_include:
            db_object.build_dependencies()

        objects_included = []

        while objects_to_include:
            for db_object in objects_to_include:
                if not db_object.is_blocked(objects_to_include):
                    objects_included.append(db_object)
                    objects_to_include.remove(db_object)
                    break
            else:
                # all remaining objects are in a cycle or depend on a cycle;
                # try to pick one that leads to least chance of being
                # problematic
                for db_object in objects_to_include:
                    blocking_objects = self.blockers_from_dependencies(db_object)

                    included_blocking_object = [
                        x
                        for x in blocking_objects
                        if x in objects_included
                    ]

                    db_object_is_blocked = db_object.is_blocked(
                        objects_to_include, samenameblocks=False
                    )

                    if not included_blocking_object and not db_object_is_blocked:
                        objects_included.append(db_object)
                        objects_to_include.remove(db_object)
                        break
                else:
                    for db_object in objects_to_include:
                        if not db_object.is_blocked(objects_to_include, samenameblocks=False):
                            objects_included.append(db_object)
                            objects_to_include.remove(db_object)
                            break
                    else:
                        # not able to find some lower-risk object,
                        # just take one at random
                        objects_included.append(objects_to_include[0])
                        objects_to_include = objects_to_include[1:]

        return OrderedDict(
            objects=[
                OrderedDict([(db_object.object_type, db_object.to_json())])
                for db_object in objects_included
            ]
        )

    def get_type_ref(self, type_str: str):
        if '.' in type_str:
            return PgTypeRef(
                self.register_schema(type_str.split('.', 1)[0]),
                type_str.split('.', 1)[1]
            )
        else:
            return PgTypeRef(self.register_schema(DEFAULT_SCHEMA), type_str)

    def find_dependencies(self, text):
        dependencies = []
        remaining_text = text
        for fullname in self.dependencyre_with_arguments.findall(str(text)):
            loc = remaining_text.find(fullname + "(") + len(fullname)
            assert remaining_text[loc] == '('
            (schema_name, name) = fullname.replace('"', '').split('.')
            loc2 = loc
            depth = 1
            commas = 0
            while depth > 0 and loc2 < len(remaining_text):
                loc2 += 1
                if remaining_text[loc2] == '(':
                    depth += 1
                elif remaining_text[loc2] == ')':
                    depth -= 1
                elif remaining_text[loc2] == ',' and depth == 1:
                    commas += 1
            arguments = remaining_text[loc+1:loc2]
            schema = self.get_schema_by_name(schema_name)
            if arguments.strip():
                argument_number = commas + 1
            else:
                argument_number = 0
            if schema:
                for db_object in schema.getall(name):
                    if db_object.argument_number == argument_number:
                        dependencies.append(db_object)
            remaining_text = remaining_text[loc:]
        for (schema_name, name) in\
                self.dependencyre_without_arguments.findall(str(text)):
            schema = self.get_schema_by_name(schema_name)
            if schema:
                dependencies.extend(schema.getall(name))

        return dependencies

    def get_role_by_name(self, id):
        for role in self.roles.values():
            if role.name == id:
                return role
        for role in self.objects:
            if role.object_type == 'role' and role.name == id:
                return role
        else:
            return None


def validate_schema(data):
    with resource_stream(__name__, 'spec.schema') as schema_stream:
        with TextIOWrapper(schema_stream) as text_stream:
            schema = json.load(text_stream)

    validate(data, schema)

    return data


def load(infile: io.IOBase) -> PgDatabase:
    data = yaml.load(infile, Loader=yaml.SafeLoader)

    validate_schema(data)

    version = data.get('version', '1')

    if version != '1':
        raise Exception('Unsupported format version: {}'.format(version))

    database = PgDatabase()

    database.extensions = data.get('extensions', [])

    database.objects = []

    for object_data in data['objects']:
        database.objects.append(load_object(database, object_data))

    return database


class PgObject:
    simpletypename_re = re.compile(r'[a-z][a-z0-9_\s]*(?:\[\])?$')

    # abstract class, serving as a base class for the classes below
    def is_blocked(self, blockingobjects, samenameblocks=True):
        # is this object dependent on some object in blockingobjects
        # if samennameblocks is False, objects with the same name don't block
        if samenameblocks:
            return bool([object for object in self.dependencies
                         if object in blockingobjects and object != self])
        else:
            return bool([object for object in self.dependencies
                         if object in blockingobjects
                         and object.name != self.name])

    def build_dependencies(self):
        self.dependencies = self.get_dependencies() + [self.schema]

    def get_dependencies(self):
        # To be overwritten in child classes. The objects this depends on.
        return []

    def dereference(self):
        return self

    @property
    def mapped_name(self):
        return data_type_mapping.get(self.name, self.name)

    @property
    def argument_number(self) -> int:
        try:
            return len(self.arguments)
        except AttributeError:
            return 0

    @property
    def database(self) -> PgDatabase:
        return self.schema.database


class PgSchema(PgObject):
    def __init__(self, name, database, comment=None, owner=None):
        self.name = name
        self.types = []
        self.enum_types = []
        self.composite_types = []
        self.tables: List[PgTable] = []
        self.functions = []
        self.sequences = []
        self.views = []
        self.foreign_keys = []
        self.aggregates = []
        self._database = database
        self.schema = self
        self.object_type = 'schema'
        self.comment = comment
        self.owner = owner
        self.privileges = []

    def get_dependencies(self):
        return [priv[0] for priv in self.privileges] +\
            ([self.owner] if self.owner else [])

    @property
    def database(self) -> PgDatabase:
        return self._database

    @staticmethod
    def load_all_from_db(conn, database, schema_names=[]):
        query = """
            SELECT oid, nspname, nspowner, nspacl, 
            obj_description(pg_namespace.oid, 'pg_namespace') 
            FROM pg_namespace
        """

        query_args = tuple()

        with closing(conn.cursor()) as cursor:
            cursor.execute(query, query_args)

            rows = cursor.fetchall()

        nspaclre = re.compile(r'(.*)=(\w+)/')

        def createSchema(row):
            (oid, name, owner, rights, comment) = row
            schema = PgSchema(name, database, comment)
            if rights:
                rights = rights[1:-1]
                for rightdata in rights.split(","):
                    m = nspaclre.match(rightdata)
                    if m:
                        grantee = database.get_role_by_name(m.group(1))
                        if grantee:
                            if 'U' in m.group(2):
                                schema.privileges.append((grantee, 'USAGE'))
                            if 'C' in m.group(2):
                                schema.privileges.append((grantee, 'CREATE'))
            if owner and owner in database.roles:
                schema.owner = database.roles[owner]
            return schema

        return {
            row[0]: createSchema(row)
            for row in rows
        }

    @staticmethod
    def load(database, data):
        schema = PgSchema(
            data['name'],
            database,
            data.get('comment')
        )
        if data.get('owner'):
            schema.owner = database.get_role_by_name(data.get('owner'))
        for right in data.get('privileges', []):
            schema.privileges.append(
                (
                    database.get_role_by_name(right['role']),
                    right['privilege']
                )
            )

        return schema

    def filter_objects(self, database_filter):
        """
        Return new PgSchema object containing only filtered types and tables
        """
        schema = PgSchema(self.name, self)

        schema.types = list(
            filter(database_filter.include_type, self.types)
        )

        schema.tables = list(
            filter(database_filter.include_table, self.tables)
        )

        return schema

    def get_type(self, type_name):
        type_chain = itertools.chain(
            self.types, self.enum_types, self.composite_types, self.tables,
            self.views, self.aggregates
        )

        for pg_type in type_chain:
            if pg_type.name == type_name:
                return pg_type
        else:
            if self.name in SILENT_SCHEMAS or type_name.endswith('[]'):
                return PgType(self, type_name)
            else:
                raise SchemaException(
                    'Type not defined in schema {}: {}'.format(
                        self.name, type_name
                    )
                )

    @property
    def objects(self):
        return self.types + self.enum_types + self.composite_types +\
            self.tables + self.views + self.aggregates +\
            self.functions + self.sequences

    def get(self, name):
        for obj in self.objects:
            if obj.name == name:
                return obj

        raise SchemaException(
            "No such object '{}' in schema '{}'".format(name, self.name)
        )

    def get_table(self, name):
        for table in self.tables:
            if table.name == name:
                return table
        for view in self.views:
            if view.name == name:
                return view
        else:
            return None

    def getall(self, name):
        return [obj for obj in self.objects if obj.name == name]

    def to_json(self):
        arguments = [('name', self.name)]
        if self.comment:
            arguments.append(('comment', self.comment))
        if self.privileges:
            grantees = set([priv[0] for priv in self.privileges])
            arguments.append((
                'privileges',
                [
                    OrderedDict([
                        ('role', grantee.name),
                        ('privilege', ",".join([priv[1]
                                                for priv in self.privileges
                                                if priv[0] == grantee]))
                    ])
                    for grantee in grantees
                ]
            ))
        if self.owner:
            arguments.append(('owner', self.owner.name))

        return OrderedDict(arguments)


class PgTable(PgObject):
    def __init__(self, schema, name, columns):
        self.schema = schema
        self.name = name
        self.columns = columns
        self.primary_key = None
        self.foreign_keys = []
        self.unique = None
        self.checks = []
        self.description = None
        self.inherits = None
        self.indexes = []
        self.object_type = 'table'
        self.owner = None
        self.privileges = []
        self.persistence = 'permanent'
        self.partitiontype = None
        self.partitioncolumns = []

    def __str__(self):
        return '"{}"."{}"'.format(self.schema.name, self.name)

    def get_dependencies(self):
        dependencies = [
            key.ref_table
            for key in self.foreign_keys
        ] + [
            self.database.get_role_by_name(priv[0])
            for priv in self.privileges
        ]

        if self.inherits:
            dependencies.append(self.inherits)
        if self.owner:
            dependencies.append(self.owner)
        return dependencies

    @staticmethod
    def load_all_from_db(conn, database: PgDatabase, server_version_num: int):
        query = (
            'SELECT pg_class.oid, relnamespace, relname, description, '
            'relowner, relpersistence '
            'FROM pg_class '
            'LEFT JOIN pg_description ON pg_description.objoid = pg_class.oid '
            'WHERE relkind = \'r\''
        )
        query_args = tuple()

        with closing(conn.cursor()) as cursor:
            cursor.execute(query, query_args)

            rows = cursor.fetchall()

        def table_from_row(row):
            oid, namespace_oid, name, description, owner, persistence = row

            pg_table = PgTable(database.schemas[namespace_oid], name, [])

            pg_table.owner = database.roles.get(owner, None)

            if description is not None:
                pg_table.description = PgDescription(description)

            if persistence == 'u':
                pg_table.persistence = 'unlogged'
            elif persistence == 't':
                pg_table.persistence = 'temporary'

            return pg_table

        tables = {
            row[0]: table_from_row(row)
            for row in rows
        }

        for table in tables.values():
            table.schema.tables.append(table)

        query = (
            'SELECT attrelid, attname, atttypid, attnotnull, atthasdef, '
            'pg_description.description, pg_get_expr(pg_attrdef.adbin, pg_attribute.attrelid) '
            'FROM pg_attribute '
            'LEFT JOIN pg_description '
            'ON pg_description.objoid = pg_attribute.attrelid '
            'AND pg_description.objsubid = pg_attribute.attnum '
            'LEFT JOIN pg_attrdef '
            'ON pg_attrdef.adrelid = pg_attribute.attrelid '
            'AND pg_attrdef.adnum = pg_attribute.attnum '
            'WHERE attnum > 0'
        )

        query_args = tuple()

        with closing(conn.cursor()) as cursor:
            cursor.execute(query, query_args)

            column_rows = cursor.fetchall()

        sorted_column_rows = sorted(column_rows, key=itemgetter(0))

        for key, group in itertools.groupby(sorted_column_rows,
                                            key=itemgetter(0)):
            table = tables.get(key)
            if table is not None:
                table.columns = [
                    PgColumn.load(database,
                                  {'name': column_name,
                                   'data_type': database.types[
                                       column_type_oid],
                                   'nullable': not column_notnull,
                                   'hasdef': column_hasdef,
                                   'default': column_default_expr,
                                   'description': column_description})
                    for (table_oid, column_name, column_type_oid,
                         column_notnull, column_hasdef, column_description,
                         column_default_expr)
                    in group
                ]

        query = (
            'SELECT inhrelid, inhparent FROM pg_inherits'
        )

        with closing(conn.cursor()) as cursor:
            cursor.execute(query)
            inheritance = cursor.fetchall()

        for (child_oid, parent_oid) in inheritance:
            if child_oid in tables and parent_oid in tables:
                tables[child_oid].inherits = tables[parent_oid]

        if server_version_num >= 100000:
            query = (
                'SELECT partrelid, partstrat, partattrs '
                'FROM pg_partitioned_table'
            )
        else:
            query = 'SELECT partrelid, partstrat, partattrs FROM pg_class'

        with closing(conn.cursor()) as cursor:
            cursor.execute(query, query_args)

            rows = cursor.fetchall()

        for row in rows:
            if row[0] in tables:
                tables[row[0]].partitiontype = 'range' if row[1] == 'r' else 'list'
                # -1 on the next line because postgres uses 1-based counting and
                # Python 0-based counting
                tables[row[0]].partitioncolumns = [tables[row[0]].columns[row[2] -1]]

        return tables

    @staticmethod
    def load(database, data):
        schema = database.register_schema(data.get('schema', DEFAULT_SCHEMA))

        table = PgTable(
            schema,
            data['name'],
            [
                PgColumn.load(database, column_data)
                for column_data in data['columns']
            ]
        )

        description = data.get('description')

        if description is not None:
            table.description = PgDescription(description)

        table.persistence = data.get('persistence') or 'permanent'

        primary_key_data = data.get('primary_key')

        if primary_key_data is not None:
            table.primary_key = PgPrimaryKey.load(primary_key_data)

        table.unique = data.get('unique')

        checks = data.get('checks', [])
        table.checks = [PgCheck(check.get('name'), check.get('expression'))
                        for check in checks]

        table.exclude = data.get('exclude')

        table.owner = database.get_role_by_name(data.get('owner'))

        try:
            table.foreign_keys = [
                PgForeignKey.load(database, foreign_key)
                for foreign_key in data.get('foreign_keys', [])
            ]
        except SchemaException as exc:
            raise SchemaException(
                "Error creating foreign key on table '{}'".format(data['name'])
            ) from exc

        if 'inherits' in data:
            inherits_schema = database.schemas[data['inherits']['schema']]

            table.inherits = PgTableRef(inherits_schema,
                                        data['inherits']['name'])

        if 'indexes' in data:
            for index in data['indexes']:
                table.indexes.append(PgIndex.load(table, index))

        table.privileges = [
            (privilege['role'], privilege['privilege'])
            for privilege in data.get('privileges', [])
        ]

        if 'partition' in data:
            table.partitiontype = data['partition']['type']
            table.partitioncolumns = [column['name'] for column in data['partition']['columns']]

        schema.tables.append(table)

        return table

    def to_json(self, short=False, showdefault=False) -> object:
        if short:
            if not showdefault and self.schema.name in SILENT_SCHEMAS:
                return self.name
            else:
                return '{}.{}'.format(self.schema.name, self.name)
        else:
            attributes = [
                ('name', self.name),
                ('schema', self.schema.name)
            ]

            if self.description is not None:
                attributes.append(('description', self.description))

            if self.persistence != 'permanent':
                attributes.append(('persistence', self.persistence))

            attributes.append(
                ('columns', [column.to_json() for column in self.columns])
            )

            if self.primary_key is not None:
                attributes.append(('primary_key', self.primary_key.to_json()))

            if self.inherits:
                attributes.append((
                    'inherits',
                    OrderedDict([
                        ('name', self.inherits.name),
                        ('schema', self.inherits.schema.name)
                    ])
                ))

            if self.foreign_keys:
                attributes.append((
                    'foreign_keys',
                    [foreign_key.to_json()
                     for foreign_key in self.foreign_keys]
                ))

            if self.indexes:
                attributes.append((
                    'indexes',
                    [index.to_json() for index in self.indexes]
                ))

            if self.checks:
                attributes.append((
                    'checks',
                    [OrderedDict([('name', check.name),
                                  ('expression', check.expression)])
                     for check in self.checks]
                ))

            if self.owner is not None:
                attributes.append((
                    'owner',
                    self.owner.name
                ))

            if self.privileges:
                grantees = set([priv[0] for priv in self.privileges])
                attributes.append((
                    'privileges',
                    [
                        OrderedDict([
                            ('role', grantee),
                            ('privilege', ",".join([priv[1]
                                                    for priv in self.privileges
                                                    if priv[0] == grantee]))
                        ])
                        for grantee in grantees
                    ]
                ))

            if self.partitiontype:
                attributes.append((
                    'partition',
                    [
                        OrderedDict([
                            ('type', self.partitiontype),
                            (
                                'columns', [
                                    OrderedDict([
                                        ('name', column)
                                    ]) for column in self.partitioncolumns
                                ])
                        ])
                    ]
                ))

            return OrderedDict(attributes)

    def has_comparable_column(self, other_column):
        # do we have a column (very much) comparable to other_column?
        for own_column in self.columns:
            if own_column.name == other_column.name and\
               own_column.data_type.ident() == other_column.data_type.ident()\
               and own_column.nullable == other_column.nullable:
                return True
        return False

    def diff(self, other_table) -> Diff:
        result = Diff()

        for column in self.columns:
            try:
                next(
                    c for c in other_table.columns
                    if c.name == column.name and c.data_type == column.data_type
                )
            except StopIteration:
                # Not found in other_table
                result.steps.append(DropColumn(self, column))

        for column in other_table.columns:
            try:
                next(
                    c for c in self.columns
                    if c.name == column.name and c.data_type == column.data_type
                )
            except StopIteration:
                # Not found in this table
                result.steps.append(AddColumn(self, column))

        if result.steps:
            return result
        else:
            return None


class PgPrimaryKey(PgObject):
    def __init__(self, name, columns):
        self.name = name
        self.columns = columns

    def to_json(self) -> OrderedDict:
        return OrderedDict([
            ('name', self.name),
            ('columns', self.columns)
        ])

    @staticmethod
    def load_all_from_db(conn, database):
        query = (
            'SELECT conrelid, conname, array_agg(attname) '
            'FROM pg_constraint '
            'JOIN pg_attribute ON pg_attribute.attrelid = conindid '
            'WHERE contype = \'p\' '
            'GROUP BY conrelid, conname'
        )

        query_args = tuple()

        with closing(conn.cursor()) as cursor:
            cursor.execute(query, query_args)

            rows = cursor.fetchall()

        for table_oid, name, column_names in rows:
            table = database.tables[table_oid]

            table.primary_key = PgPrimaryKey(
                name,
                column_names
            )

    @staticmethod
    def load(data):
        return PgPrimaryKey(data.get('name'), data.get('columns'))


class PgCheck(PgObject):
    def __init__(self, name, expression):
        self.name = name
        self.expression = expression

    def to_json(self) -> OrderedDict:
        return OrderedDict([
            ('name', self.name),
            ('expression', self.expression)
        ])

    @staticmethod
    def load_all_from_db(conn, database):
        query = (
            "SELECT conrelid, conname, consrc "
            "FROM pg_constraint "
            "WHERE contype = 'c' AND conrelid != 0"
        )

        query_args = tuple()

        with closing(conn.cursor()) as cursor:
            cursor.execute(query, query_args)

            rows = cursor.fetchall()

        for table_oid, name, expression in rows:
            table = database.tables[table_oid]
            table.checks.append(PgCheck(name, expression))


class PgColumn(PgObject):
    def __init__(self, name, data_type):
        self.name = name
        self.data_type = data_type
        self.generated_identity = None
        self.nullable = False
        self.description = None
        self.default = None
        self.comment = None

    def __str__(self):
        return '{} {}'.format(self.name, self.data_type)

    def to_json(self) -> OrderedDict:
        attributes = [
            ('name', self.name),
            ('data_type', self.data_type.to_json(short=True,
                                                 showdefault=False)),
            ('nullable', self.nullable)
        ]

        if self.generated_identity is not None:
            attributes.append(('generated_identity', self.generated_identity))

        if self.description is not None:
            attributes.append(('description', self.description))

        if self.default is not None:
            attributes.append(('default', self.default))

        return OrderedDict(attributes)

    @staticmethod
    def load(database, data):
        column = PgColumn(
            data['name'],
            database.get_type_ref(str(data['data_type']))
        )
        column.generated_identity = data.get('generated_identity')
        column.description = data.get('description')
        column.nullable = data.get('nullable', True)
        column.default = data.get('default', None)

        return column


class PgForeignKey:
    def __init__(self, schema, name, columns, ref_table, ref_columns,
                 on_update=None, on_delete=None):
        self.schema = schema
        self.name = name
        self.columns = columns
        self.ref_table = ref_table
        self.ref_columns = ref_columns
        self.on_update = on_update
        self.on_delete = on_delete

    def get_name(self, obj):
        try:
            return obj.name
        except AttributeError:
            return obj

    def to_json(self) -> OrderedDict:
        arguments = [
            ('columns', self.columns),
            ('references', OrderedDict([
                ('table', OrderedDict([
                    ('name', self.ref_table.name),
                    ('schema', self.ref_table.schema.name)
                ])),
                ('columns', self.ref_columns)
            ]))
        ]
        if self.name:
            arguments.append(('name', self.name))
        if self.on_update:
            arguments.append(('on_update', self.on_update))
        if self.on_delete:
            arguments.append(('on_delete', self.on_delete))
        return OrderedDict(arguments)

    @staticmethod
    def load_all_from_db(conn, database):
        action_type = {
            'a': None,
            'r': 'restrict',
            'c': 'cascade',
            'n': 'set null',
            'd': 'set default'
        }

        query = (
            'SELECT pg_constraint.oid, connamespace, conname, conrelid, '
            'array_agg(col.attname), confrelid, array_agg(refcol.attname), '
            'confupdtype, confdeltype '
            'FROM pg_constraint '
            'JOIN pg_attribute col '
            'ON col.attrelid = pg_constraint.conrelid '
            'AND col.attnum = ANY(conkey) '
            'JOIN pg_attribute refcol '
            'ON refcol.attrelid = pg_constraint.confrelid '
            'AND refcol.attnum = ANY(confkey) '
            'WHERE contype = \'f\' '
            'GROUP BY pg_constraint.oid, connamespace, conname, conrelid, '
            'confrelid, confupdtype, confdeltype'
        )

        with closing(conn.cursor()) as cursor:
            cursor.execute(query)

            rows = cursor.fetchall()

        def row_to_foreign_key(row):
            (oid, namespace_oid, name, table_oid, columns, ref_table_oid,
             ref_columns, on_update, on_delete) = row

            namespace = database.schemas[namespace_oid]

            table = database.tables[table_oid]

            ref_table = database.tables[ref_table_oid]

            pg_foreign_key = PgForeignKey(namespace, name, columns, ref_table,
                                          ref_columns, action_type[on_update],
                                          action_type[on_delete])

            table.foreign_keys.append(pg_foreign_key)

            return oid, pg_foreign_key

        return dict(row_to_foreign_key(row) for row in rows)

    @staticmethod
    def load(database, data):
        schema = database.get_schema_by_name(
            data['references']['table']['schema']
        )

        table = schema.get(data['references']['table']['name'])

        return PgForeignKey(
            schema,
            data.get('name'),
            data['columns'],
            table,
            data['references']['columns'],
            data.get('on_update', None),
            data.get('on_delete', None)
        )


class PgEnumType(PgObject):
    def __init__(self, schema, name, labels):
        self.schema = schema
        self.name = name
        self.labels = labels
        self.object_type = 'enum_type'

    @staticmethod
    def load(database, data):
        schema = database.register_schema(data['schema'])

        return PgEnumType(schema, data['name'], data['labels'])

    def to_json(self) -> OrderedDict:
        return OrderedDict([
            ('schema', self.schema.name),
            ('name', self.name),
            ('labels', self.labels)
        ])

    @staticmethod
    def load_all_from_db(conn, database):
        query = (
            'SELECT pg_type.oid, pg_type.typnamespace, pg_type.typname, '
            'array_agg(enumlabel) '
            'FROM pg_type '
            'JOIN pg_enum ON pg_type.oid = pg_enum.enumtypid '
            'WHERE typtype = \'e\''
            'GROUP BY pg_type.oid, pg_type.typnamespace, pg_type.typname'
        )
        query_args = tuple()

        with closing(conn.cursor()) as cursor:
            cursor.execute(query, query_args)

            rows = cursor.fetchall()

        return {
            oid: PgEnumType(database.schemas[namespace_oid], name, labels)
            for oid, namespace_oid, name, labels in rows
        }


class PgFunction(PgObject):
    volatilities = {
        "v": "volatile",
        "s": "stable",
        "i": "immutable"
        }

    def __init__(self, schema, name, arguments, return_type):
        self.schema = schema
        self.name = name
        self.arguments = arguments
        self.return_type = return_type
        self.returns_set = False
        self.src = None
        self.language = None
        self.description = None
        self.volatility = 'volatile'
        self.strict = False
        self.secdef = False
        self.object_type = 'function'

    def __str__(self):
        return '"{}"."{}"'.format(self.schema.name, self.name)

    def get_dependencies(self):
        return [argument.data_type for argument in self.arguments] +\
            [self.return_type] +\
            self.database.find_dependencies(self.src)

    @staticmethod
    def load(database, data):
        schema = database.register_schema(data['schema'])

        pg_function = PgFunction(
            schema,
            data['name'],
<<<<<<< HEAD
            [PgArgument.from_json(argument) for argument in data.get('arguments', [])],
=======
            [PgArgument.from_json(argument) for argument in data.get('arguments', list())],
>>>>>>> 744e9b4c
            database.get_type_ref(str(data['return_type']))
        )

        pg_function.language = data.get('language')
        pg_function.src = PgSourceCode(data['source'])
        pg_function.description = data.get('description')
        pg_function.returns_set = data.get('returns_set', False)
        pg_function.volatility = data.get('volatility', 'volatile')
        pg_function.strict = data.get('strict', False)
        pg_function.secdef = data.get('secdef', False)

        schema.functions.append(pg_function)

        return pg_function

    def ident(self) -> str:
        if self.schema.name in SILENT_SCHEMAS:
            return self.name
        else:
            return '{}.{}'.format(self.schema.name, self.name)

    def to_json(self) -> OrderedDict:
        attributes = [
            ('name', self.name),
            ('schema', self.schema.name),
            ('return_type', self.return_type.to_json(short=True,
                                                     showdefault=False))
        ]

        if self.returns_set:
            attributes.append(('returns_set', self.returns_set))

        attributes.extend([
            ('language', self.language),
            ('volatility', self.volatility),
            ('strict', self.strict),
            ('secdef', self.secdef),
            ('arguments', [
                argument.to_json()
                for argument
                in self.arguments
            ])
        ])

        if self.description is not None:
            attributes.append(
                ('description', self.description)
            )

        attributes.append(('source', self.src))

        return OrderedDict(attributes)

    @staticmethod
    def load_all_from_db(conn, database):
        query = (
            'SELECT pg_proc.oid, pronamespace, proname, prorettype, '
            'proargtypes, proallargtypes, proargmodes, proargnames, '
            'pg_language.lanname, proretset, prosrc, provolatile, '
            'proisstrict, prosecdef, '
            'pg_get_expr(proargdefaults, 0), '
            'description '
            'FROM pg_proc '
            'JOIN pg_language ON pg_language.oid = pg_proc.prolang '
            'LEFT JOIN pg_description ON pg_description.objoid = pg_proc.oid '
            'WHERE proisagg IS false'
        )

        query_args = tuple()

        with closing(conn.cursor()) as cursor:
            cursor.execute(query, query_args)

            rows = cursor.fetchall()

        def function_from_row(row):
            (
                oid, namespace_oid, name, return_type_oid, arg_type_oids_str,
                all_arg_type_oids, arg_modes, arg_names, language, returns_set,
                src, volatility, strict, secdef, defaults, description
            ) = row

            if arg_type_oids_str:
                arg_type_oids = list(map(int, arg_type_oids_str.split(' ')))
            else:
                arg_type_oids = []

            if all_arg_type_oids is None:
                all_arg_type_oids = arg_type_oids

            if arg_modes is None:
                arg_modes = len(arg_type_oids) * ['i']

            if arg_names is None:
                arg_names = len(all_arg_type_oids) * [None]

            arguments = [
                PgArgument(
                    empty_str_filter(name),
                    database.types[type_oid],
                    arg_mode,
                    None
                )
                for type_oid, name, arg_mode
                in zip(all_arg_type_oids, arg_names, arg_modes)
            ]

            if defaults:
                defaults = [d.strip() for d in str(defaults).split(',')]
            else:
                defaults = []
            defaults = [None] * (len(arguments) - len(defaults)) + defaults
            for (argument, default) in zip(arguments, defaults):
                argument.default = default

            pg_function = PgFunction(
                database.schemas[namespace_oid], name, arguments,
                database.types[return_type_oid]
            )
            pg_function.language = language
            pg_function.src = PgSourceCode(src.strip())
            pg_function.returns_set = returns_set
            try:
                pg_function.volatility = PgFunction.volatilities[volatility]
            except KeyError:
                pg_function.volatility = 'volatile'
            pg_function.strict = strict
            pg_function.secdef = secdef

            if description is not None:
                pg_function.description = PgDescription(description)

            return pg_function

        return {
            row[0]: function_from_row(row)
            for row in rows
        }


class PgTrigger(PgObject):
    TRIGGER_TYPE_ROW = (1 << 0)
    TRIGGER_TYPE_BEFORE = (1 << 1)
    TRIGGER_TYPE_INSERT = (1 << 2)
    TRIGGER_TYPE_DELETE = (1 << 3)
    TRIGGER_TYPE_UPDATE = (1 << 4)
    TRIGGER_TYPE_TRUNCATE = (1 << 5)
    TRIGGER_TYPE_INSTEAD = (1 << 6)

    def __init__(self, table, name, function, when, events, affecteach):
        self.table = table
        self.name = name
        self.function = function
        self.when = when
        self.events = events
        self.affecteach = affecteach
        self.object_type = 'trigger'

    def __str__(self):
        return '{}.{}'.format(str(self.table), self.name)

    def get_dependencies(self):
        return [self.table, self.function]

    @property
    def schema(self):
        return self.table.schema

    @staticmethod
    def analyze_type(tgtype):
        if tgtype & PgTrigger.TRIGGER_TYPE_ROW:
            affect = 'row'
        else:
            affect = 'statement'

        if tgtype & PgTrigger.TRIGGER_TYPE_BEFORE:
            when = 'before'
        else:
            when = 'after'

        if tgtype & PgTrigger.TRIGGER_TYPE_INSTEAD:
            when = 'instead'

        events = []

        if tgtype & PgTrigger.TRIGGER_TYPE_INSERT:
            events.append('insert')

        if tgtype & PgTrigger.TRIGGER_TYPE_DELETE:
            events.append('delete')

        if tgtype & PgTrigger.TRIGGER_TYPE_UPDATE:
            events.append('update')

        if tgtype & PgTrigger.TRIGGER_TYPE_TRUNCATE:
            events.append('truncate')

        return when, events, affect

    @staticmethod
    def load_all_from_db(conn, database):
        query = (
            'SELECT oid, tgrelid, tgname, tgfoid, tgtype '
            'FROM pg_trigger WHERE NOT tgisinternal'
        )

        with closing(conn.cursor()) as cursor:
            cursor.execute(query)
            rows = cursor.fetchall()

        def trigger_from_row(row):
            oid, tableid, name, functionid, tgtype = row

            when, events, affect_each = PgTrigger.analyze_type(tgtype)

            return PgTrigger(
                database.tables[tableid], name, database.functions[functionid],
                when, events, affect_each
            )

        return {
            row[0]: trigger_from_row(row)
            for row in rows
        }

    @staticmethod
    def load(database, data):
        pg_trigger = PgTrigger(
            database.get_schema_by_name(data['table']['schema']).get(
                data['table']['name']),
            data['name'],
            database.get_schema_by_name(data['function']['schema']).get(
                data['function']['name']),
            data.get('when', 'after'),
            data['events'],
            data.get('affecteach', 'statement')
        )

        database.triggers[str(pg_trigger)] = pg_trigger

        return pg_trigger

    def to_json(self) -> OrderedDict:
        return OrderedDict([
            ('table', OrderedDict([
                ('schema', self.table.schema.name),
                ('name', self.table.name)
            ])),
            ('name', self.name),
            ('function', OrderedDict([
                ('schema', self.function.schema.name),
                ('name', self.function.name)
            ])),
            ('when', self.when),
            ('events', self.events),
            ('affecteach', self.affecteach)
        ])


class PgCast(PgObject):
    def __init__(self, source, target, function: PgFunction, implicit=False):
        self.source = source
        self.target = target
        self.function = function
        self.implicit = implicit
        self.object_type = 'cast'

    def __str__(self):
        return '{}::{}'.format(str(self.source), str(self.target))

    def get_dependencies(self) -> List[PgObject]:
        return [self.source, self.target, self.function]

    @property
    def name(self) -> str:
        return "{} -> {}".format(self.source.name, self.target.name)

    @property
    def schema(self):
        if self.source.schema.name in SKIPPED_SCHEMAS:
            if self.target.schema.name in SKIPPED_SCHEMAS:
                return self.function.schema
            else:
                return self.target.schema
        else:
            return self.source.schema

    @staticmethod
    def load_all_from_db(conn, database):
        query = (
            'SELECT oid, castsource, casttarget, castfunc, castcontext '
            'FROM pg_cast '
            'WHERE castmethod = \'f\''
            )

        with closing(conn.cursor()) as cursor:
            cursor.execute(query)
            rows = cursor.fetchall()

        def cast_from_row(row):
            oid, sourceid, targetid, funcit, context = row
            return PgCast(
                database.types[sourceid],
                database.types[targetid],
                database.functions[funcit],
                context == 'i'
            )

        return {
            row[0]: cast_from_row(row)
            for row in rows
        }

    @staticmethod
    def load(database, data):
        try:
            return PgCast(
                database.get_type(data['source']['schema'], data['source']['name']),
                database.get_type(data['target']['schema'], data['target']['name']),
                database.get_schema_by_name(data['function']['schema']).get(
                    data['function']['name']),
                data.get('implicit', False)
            )
        except SchemaException as exc:
            raise SchemaException('Error loading cast {}.{} -> {}.{}'.format(
                data['source']['schema'], data['source']['name'],
                data['target']['schema'], data['target']['name']
            )) from exc

    def to_json(self) -> OrderedDict:
        attributes = [
            ('source', OrderedDict([
                ('schema', self.source.schema.name),
                ('name', self.source.mapped_name)
            ])),
            ('target', OrderedDict([
                ('schema', self.target.schema.name),
                ('name', self.target.mapped_name)
            ])),
            ('function', OrderedDict([
                ('schema', self.function.schema.name),
                ('name', self.function.name)
            ])),
            ('implicit', self.implicit)
            ]
        return OrderedDict(attributes)


class PgOperator(PgObject):
    def __init__(self, name, lefttype, righttype, code,
                 resulttype=None):
        self.name = name
        self.lefttype = lefttype
        self.righttype = righttype
        self.code = code
        self.resulttype = resulttype
        self.object_type = 'operator'

    @property
    def schema(self):
        schema = None
        for part in [self.lefttype, self.righttype, self.resulttype]:
            if part:
                if part.schema in SKIPPED_SCHEMAS:
                    schema = schema or part.schema
                else:
                    return part.schema
        return schema

    def ident(self):
        return self.name

    def get_dependencies(self):
        result = [self.lefttype, self.righttype, self.resulttype]

        result.extend(
            self.database.find_dependencies(
                self.code + '(null, null)'
            )
        )

        result.extend(self.database.find_dependencies(self.code + '(null)'))

        result.extend(self.database.find_dependencies(self.code + '()'))

        return result

    @staticmethod
    def load(database, data):
        name = data['name']

        if data['left']:
            left_type = database.register_schema(
                data['left']['schema']).get_type(
                    data['left']['name'])
        else:
            left_type = None

        if data['right']:
            right_type = database.register_schema(
                data['right']['schema']).get_type(
                    data['right']['name'])
        else:
            right_type = None

        code = data.get('code')
        pg_operator = PgOperator(name, left_type, right_type, code)

        database.operators[pg_operator.name] = pg_operator

        return pg_operator

    def to_json(self) -> OrderedDict:
        attributes = [
            ('name', self.name),
            ('code', self.code),
        ]
        if self.lefttype:
            attributes.append((
                'left',
                OrderedDict([
                    ('schema', self.lefttype.schema.name),
                    ('name', self.lefttype.name)
                ])
            ))
        if self.righttype:
            attributes.append((
                'right',
                OrderedDict([
                    ('schema', self.righttype.schema.name),
                    ('name', self.righttype.name)
                ])
            ))
        return OrderedDict(attributes)

    @staticmethod
    def load_all_from_db(conn, database) -> dict:
        query = (
            'SELECT oid, oprname, oprleft, oprright, oprresult, '
            'oprcode '
            'FROM pg_operator'
        )

        with closing(conn.cursor()) as cursor:
            cursor.execute(query)
            rows = cursor.fetchall()

        def operator_from_row(row):
            (oid, name, left, right, result, code) = row
            return PgOperator(
                name,
                left and database.types[left] or None,
                right and database.types[right] or None,
                code,
                result and database.types[result] or None
            )

        return {
            row[0]: operator_from_row(row)
            for row in rows
        }


class PgSequence(PgObject):
    def __init__(self, schema: PgSchema, name: str, startvalue="1", minvalue=None,
                 maxvalue=None, increment="1"):
        self.schema = schema
        self.name = name
        self.start_value = startvalue
        self.minimum_value = minvalue
        self.maximum_value = maxvalue
        self.increment = increment
        self.object_type = 'sequence'

    @staticmethod
    def load(database: PgDatabase, data: dict):
        schema = database.register_schema(data['schema'])

        pg_sequence = PgSequence(
            schema,
            data['name']
        )

        pg_sequence.start_value = data.get('startvalue', "1")
        pg_sequence.minimum_value = data.get('minimumvalue')
        pg_sequence.maximum_value = data.get('maximumvalue')
        pg_sequence.increment = data.get('increment', "1")

        schema.sequences.append(pg_sequence)

        return pg_sequence

    def ident(self) -> str:
        if self.schema.name in SILENT_SCHEMAS:
            return self.name
        else:
            return '{}.{}'.format(self.schema.name, self.name)

    def to_json(self) -> OrderedDict:
        attributes = [
            ('name', self.name),
            ('schema', self.schema.name),
            ('startvalue', self.start_value)
        ]

        if self.minimum_value:
            attributes.append(('minimumvalue', self.minimum_value))
        if self.maximum_value:
            attributes.append(('maximumvalue', self.maximum_value))

        attributes.append(('increment', self.increment))

        return OrderedDict(attributes)

    @staticmethod
    def load_all_from_db(conn, database) -> dict:
        query = (
            'SELECT schemaname, sequencename, start_value, '
            'min_value, max_value, increment_by, last_value '
            'FROM pg_sequences'
        )

        with closing(conn.cursor()) as cursor:
            cursor.execute(query)

            rows = cursor.fetchall()

        def sequence_from_row(row):
            (schema, name, start_value, minimum_value,
             maximum_value, increment, last_value) = row
            minimum_value = int(minimum_value)
            maximum_value = int(maximum_value)
            if last_value:
                start_value = max(start_value, last_value+1)
            if minimum_value == 1:
                minimum_value = None
            if maximum_value in [2147483647, 9223372036854775807]:
                maximum_value = None

            return PgSequence(
                database.get_schema_by_name(schema), name, start_value,
                minimum_value, maximum_value, increment
            )

        return {
            "{}.{}".format(row[0], row[1]): sequence_from_row(row)
            for row in rows
        }


class PgAggregate(PgObject):
    def __init__(self, schema, name, arguments):
        self.schema = schema
        self.name = name
        self.arguments = arguments
        self.sfunc = None
        self.stype = None
        self.object_type = 'aggregate'

    def ident(self) -> str:
        if self.schema.name in SILENT_SCHEMAS:
            return self.name
        else:
            return '{}.{}'.format(self.schema.name, self.name)

    def get_dependencies(self):
        return [argument.data_type for argument in self.arguments] +\
            [self.sfunc.dereference(), self.stype.dereference()]

    @staticmethod
    def load(database, data):
        schema = database.register_schema(data['schema'])

        arguments = [PgArgument.from_json(argument)
                     for argument in data['arguments']]

        aggregate = PgAggregate(schema, data['name'], arguments)

        if '.' in data['sfunc']:
            aggregate.sfunc = PgFunctionRef(
                database.get_schema_by_name(data['sfunc'].split('.', 1)[0]),
                data['sfunc'].split('.', 1)[1])
        else:
            aggregate.sfunc = PgFunctionRef(
                database.get_schema_by_name(DEFAULT_SCHEMA), data['sfunc'])
        if '.' in data['stype']:
            aggregate.stype = PgFunctionRef(
                database.get_schema_by_name(data['stype'].split('.', 1)[0]),
                data['stype'].split('.', 1)[1])
        else:
            aggregate.stype = PgFunctionRef(
                database.get_schema_by_name(DEFAULT_SCHEMA), data['stype'])

        schema.aggregates.append(aggregate)

        return aggregate

    def to_json(self):
        attributes = [
            ('name', self.name),
            ('schema', self.schema.name),
            ('sfunc', self.sfunc.ident()),
            ('stype', self.stype.ident()),
            ('arguments', [
                argument.to_json() for argument in self.arguments
            ])
        ]

        return OrderedDict(attributes)

    @staticmethod
    def load_all_from_db(conn, database):
        query = (
            'SELECT pg_proc.oid, pronamespace, proname, aggtransfn::oid, '
            'aggtranstype, proargtypes, proallargtypes, proargmodes, '
            'proargnames, description '
            'FROM pg_proc '
            'JOIN pg_aggregate ON pg_aggregate.aggfnoid = pg_proc.oid '
            'LEFT JOIN pg_description ON pg_description.objoid = pg_proc.oid'
        )

        query_args = tuple()

        with closing(conn.cursor()) as cursor:
            cursor.execute(query, query_args)

            rows = cursor.fetchall()

        def aggregate_from_row(row):
            (
                oid, namespace_oid, name, sfunc_oid, stype_oid,
                arg_type_oids_str, all_arg_type_oids, arg_modes, arg_names,
                description
            ) = row

            if arg_type_oids_str:
                arg_type_oids = list(map(int, arg_type_oids_str.split(' ')))
            else:
                arg_type_oids = []

            if all_arg_type_oids is None:
                all_arg_type_oids = arg_type_oids

            if arg_modes is None:
                arg_modes = len(arg_type_oids) * ['i']

            if arg_names is None:
                arg_names = len(all_arg_type_oids) * [None]

            arguments = [
                PgArgument(
                    empty_str_filter(name),
                    database.types[type_oid],
                    arg_mode,
                    None
                )
                for type_oid, name, arg_mode
                in zip(all_arg_type_oids, arg_names, arg_modes)
            ]

            aggregate = PgAggregate(
                database.schemas[namespace_oid], name, arguments
            )
            aggregate.sfunc = database.functions[sfunc_oid]
            aggregate.stype = database.types[stype_oid]

            return aggregate

        return {
            row[0]: aggregate_from_row(row)
            for row in rows
        }


class PgRole(PgObject):
    known_roles = {}  # if necessary contains names as keys, roles as values

    def __init__(self, name, superuser, inherit, createrole, createdb,
                 login, membership=None, description=None):
        self.name = name
        self.super = superuser
        self.inherit = inherit
        self.createrole = createrole
        self.createdb = createdb
        self.login = login
        self.membership = membership or []
        self.description = description
        self.schema = self  # a hack because roles don't have a schema,
        #                     but some functions assume presence
        self.object_type = 'role'

    def ident(self):
        return self.name

    def get_dependencies(self):
        return self.membership

    @staticmethod
    def load(database, data):
        roles = [PgRole.known_roles[membership]
                 for membership in data.get('memberships', [])]
        pg_role = PgRole(
            data['name'], data.get('super', False), data.get('inherit', True),
            data.get('createrole', False), data.get('createdb', False),
            data.get('login', False), roles, data.get('description')
        )

        PgRole.known_roles[data['name']] = pg_role

        return pg_role

    def to_json(self):
        attributes = [
            ('name', self.name),
            ('super', self.super),
            ('inherit', self.inherit),
            ('createrole', self.createrole),
            ('createdb', self.createdb),
            ('login', self.login)
            ]
        if self.membership:
            attributes.append(('memberships',
                               [role.name for role in self.membership]))

        if self.description is not None:
            attributes.append(('description', self.description))

        return OrderedDict(attributes)

    def load_all_from_db(conn, database):
        query = (
            "SELECT oid, rolname, rolsuper, rolinherit, rolcreaterole, "
            "rolcreatedb, rolcanlogin, description "
            "FROM pg_roles LEFT JOIN pg_shdescription "
            "ON pg_roles.oid = pg_shdescription.objoid "
            "WHERE rolname <> 'postgres' AND rolname NOT LIKE 'pg_%'"
            )

        with closing(conn.cursor()) as cursor:
            cursor.execute(query)
            rows = cursor.fetchall()

        def role_from_row(row):
            (oid, name, superuser, inherit, createrole, createdb,
             canlogin, description) = row
            return PgRole(name, superuser, inherit, createrole, createdb,
                          canlogin, description=description)

        roles = {
            row[0]: role_from_row(row)
            for row in rows
        }

        query = (
            "SELECT roleid, member FROM pg_auth_members"
            )

        with closing(conn.cursor()) as cursor:
            cursor.execute(query)
            rows = cursor.fetchall()

        for row in rows:
            (role, member) = row
            if role in roles and member in roles:
                roles[member].membership.append(roles[role])

        return roles


data_type_mapping = {
    'name': 'name',
    'int2': 'smallint',
    'int4': 'integer',
    'int8': 'bigint',
    'timestamp': 'timestamp without time zone',
    'timestamptz': 'timestamp with time zone',
}


class PgTypeRef(PgObject):
    def __init__(self, registry, ref):
        self.registry = registry
        self.ref = ref

    def __str__(self):
        if self.registry is None or self.registry.name in SILENT_SCHEMAS:
            return self.ref
        else:
            return '{}.{}'.format(self.registry.name, self.ref)

    def __eq__(self, other):
        return self.ref == other.ref

    def __ne__(self, other):
        return self.ref != other.ref

    def ident(self):
        return str(self)

    def dereference(self):
        try:
            return self.registry.get_type(self.ref)
        except AttributeError:
            return self.registry.get(self.ref)

    def to_json(self, short=False, showdefault=True):
        try:
            return self.dereference().to_json(short=short,
                                              showdefault=showdefault)
        except (AttributeError, KeyError):
            if not self.registry:
                return self.ref
            elif not showdefault and self.registry.name in SILENT_SCHEMAS:
                return self.ref
            else:
                return '{}.{}'.format(self.registry.name, self.ref)

    @property
    def object_type(self):
        try:
            return self.dereference().object_type
        except AttributeError:
            return 'type'


class PgFunctionRef(PgObject):
    def __init__(self, registry, ref):
        self.registry = registry
        self.ref = ref
        self.object_type = 'function'

    def ident(self):
        if self.registry.name in SILENT_SCHEMAS:
            return self.ref
        else:
            return '{}.{}'.format(self.registry.name, self.ref)

    def dereference(self):
        return self.registry.get(self.ref)


class PgTableRef(PgObject):
    def __init__(self, registry, ref):
        self.registry = registry
        self.ref = ref
        self.schema = registry
        self.name = ref
        self.object_type = 'table'

    def __str__(self):
        return '"{}"."{}"'.format(self.registry.name, self.ref)

    def dereference(self):
        pg_table = self.registry.get(self.ref)

        if pg_table is not None:
            return pg_table
        else:
            raise SchemaException("Could not dereference table reference '{}' to a table object".format(self.ref))

    def to_json(self, short=False, showdefault=False):
        return self.dereference().to_json(short=short, showdefault=showdefault)

    def has_comparable_column(self, other_column):
        return self.dereference().has_comparable_column(other_column)


class PgType(PgObject):
    def __init__(self, schema, name):
        self.schema = schema
        self.name = name
        self.element_type = None
        self.object_type = 'type'

    def get_dependencies(self):
        return [self.element_type] if self.element_type else []

    @staticmethod
    def load_all_from_db(conn, database):
        query = (
            "SELECT oid, typname, typnamespace, typelem, typcategory "
            "FROM pg_type"
        )

        with closing(conn.cursor()) as cursor:
            cursor.execute(query)

            rows = cursor.fetchall()

        pg_types = {}

        for oid, name, namespace_oid, element_oid, category in rows:
            pg_type = PgType(database.schemas[namespace_oid], name)

            if category == 'A' and element_oid != 0:
                # Store a reference, because the targeted type may not be
                # loaded yet
                pg_type.element_type = PgTypeRef(pg_types, element_oid)

            pg_types[oid] = pg_type

        # Dereference all references
        for pg_type in pg_types.values():
            if pg_type.element_type is not None:
                pg_type.element_type = pg_type.element_type.dereference()

        return pg_types

    def ident(self):
        return str(self)

    def to_json(self, short=False, showdefault=True):
        return str(self)

    @property
    def mapped_name(self):
        return data_type_mapping.get(self.name, "{}[]".format(
            self.element_type.mapped_name) if self.element_type else self.name)

    def __str__(self):
        if self.schema is None or self.schema.name in SILENT_SCHEMAS:
            return self.mapped_name
        else:
            if self.element_type is not None:
                return "{}[]".format(str(self.element_type))
            else:
                return '{}.{}'.format(self.schema.name, self.name)


class PgCompositeType(PgObject):
    def __init__(self, schema, name, columns):
        self.schema = schema
        self.name = name
        self.columns = columns
        self.object_type = 'composite_type'

    def __str__(self):
        if self.schema in SILENT_SCHEMAS:
            return self.name
        else:
            return '{}.{}'.format(self.schema.name, self.name)

    def get_dependencies(self):
        return [column.data_type for column in self.columns]

    @staticmethod
    def load(database, data):
        schema = database.register_schema(data.get('schema', DEFAULT_SCHEMA))

        composite_type = PgCompositeType(
            schema,
            data['name'],
            [
                PgColumn.load(database, column_data)
                for column_data in data['columns']
            ]
        )

        schema.composite_types.append(composite_type)

        return composite_type

    def to_json(self, short=False, showdefault=True):
        if short:
            if not showdefault and self.schema.name in SILENT_SCHEMAS:
                return self.name
            else:
                return '{}.{}'.format(self.schema.name, self.name)
        else:
            attributes = [
                ('name', self.name),
                ('schema', self.schema.name),
                ('columns', [column.to_json() for column in self.columns])
            ]

            return OrderedDict(attributes)

    @staticmethod
    def load_all_from_db(conn, database):
        query = (
            'SELECT pg_type.typrelid, pg_type.typnamespace, pg_type.typname '
            'FROM pg_type '
            'JOIN pg_class ON pg_type.typrelid = pg_class.oid '
            'WHERE relkind = \'c\''
        )
        query_args = tuple()

        with closing(conn.cursor()) as cursor:
            cursor.execute(query, query_args)

            rows = cursor.fetchall()

        composite_types = {
            rel_oid: PgCompositeType(database.schemas[namespace_oid], name, [])
            for rel_oid, namespace_oid, name in rows
        }

        query = (
            'SELECT attrelid, attname, atttypid, pg_description.description '
            'FROM pg_attribute '
            'JOIN pg_class ON pg_class.oid = pg_attribute.attrelid '
            'LEFT JOIN pg_description '
            'ON pg_description.objoid = pg_attribute.attrelid '
            'AND pg_description.objsubid = pg_attribute.attnum '
            'WHERE pg_class.relkind = \'c\' AND attnum > 0'
        )

        query_args = tuple()

        with closing(conn.cursor()) as cursor:
            cursor.execute(query, query_args)

            column_rows = cursor.fetchall()

        sorted_column_rows = sorted(column_rows, key=itemgetter(0))

        for key, group in itertools.groupby(sorted_column_rows,
                                            key=itemgetter(0)):
            table = composite_types.get(key)

            if table is not None:
                table.columns = [
                    PgColumn(column_name, database.types[column_type_oid])
                    for table_oid, column_name, column_type_oid,
                    column_description in group
                ]

        return composite_types

    def ident(self):
        if self.schema is None or self.schema.name in SILENT_SCHEMAS:
            return self.mapped_name
        else:
            return '{}.{}'.format(self.schema.name, self.name)


class PgSourceCode(str):
    pass


class PgDescription(str):
    pass


class PgArgument:
    def __init__(self, name, data_type, mode, default):
        self.name = name
        self.data_type = data_type
        self.mode = mode
        self.default = default

    @staticmethod
    def from_json(data):
        return PgArgument(
            data.get('name'),
            PgTypeRef(None, data['data_type']),
            data.get('mode', 'i'),
            data.get('default')
        )

    def to_json(self):
        attributes = []

        if self.name is not None:
            attributes.append(('name', self.name))

        attributes.append(('data_type',
                           self.data_type.to_json(short=True,
                                                  showdefault=False)))

        if self.mode is not None and self.mode != 'i':
            attributes.append(('mode', self.mode))

        if self.default is not None:
            attributes.append(('default', self.default))

        return OrderedDict(attributes)


class PgViewQuery(str):
    pass


class PgView(PgObject):
    def __init__(self, schema, name, view_query):
        self.schema = schema
        self.name = name
        self.view_query = view_query
        self.object_type = 'view'
        self.owner = None
        self.privileges = []

    def get_dependencies(self):
        return self.database.find_dependencies(self.view_query) + [
            self.database.get_role_by_name(priv[0])
            for priv in self.privileges
        ] + ([self.owner] if self.owner else [])

    @staticmethod
    def load(database, data):
        schema = database.register_schema(data['schema'])

        pg_view = PgView(
            schema,
            data['name'],
            PgViewQuery(data['query'])
        )

        if data.get('owner'):
            pg_view.owner = database.get_role_by_name(data.get('owner'))

        if 'privileges' in data:
            for priv in data['privileges']:
                pg_view.privileges.append((priv['role'], priv['privilege']))

        schema.views.append(pg_view)

        return pg_view

    @staticmethod
    def load_all_from_db(conn, database):
        query = (
            'SELECT oid, relnamespace, relname, pg_get_viewdef(oid) '
            'FROM pg_class '
            'WHERE relkind = \'v\''
        )
        query_args = tuple()

        with closing(conn.cursor()) as cursor:
            cursor.execute(query, query_args)

            rows = cursor.fetchall()

        views = {
            oid: PgView(
                database.schemas[namespace_oid], name, PgViewQuery(view_def)
            )
            for oid, namespace_oid, name, view_def in rows
        }

        query = (
            "SELECT schemaname, tablename, tableowner "
            "FROM pg_tables"
        )

        for view in views.values():
            view.schema.views.append(view)

        with closing(conn.cursor()) as cursor:
            cursor.execute(query)
            rows = cursor.fetchall()

        for (schemaname, tablename, ownername) in rows:
            table = database.get_schema_by_name(schemaname).get_table(
                tablename)
            owner = database.get_role_by_name(ownername)
            if table and owner:
                table.owner = owner

        query = (
            "SELECT grantee, table_schema, table_name, privilege_type "
            "FROM information_schema.role_table_grants "
            "WHERE grantee <> 'postgres' AND grantee NOT LIKE 'pg_%'"
        )

        with closing(conn.cursor()) as cursor:
            cursor.execute(query)
            rows = cursor.fetchall()

        for (rolename, schemaname, tablename, priv) in rows:
            table = database.get_schema_by_name(schemaname).get_table(
                tablename)
            if table:
                table.privileges.append((rolename, priv))

        return views

    def to_json(self):
        attributes = [
            ('name', self.name),
            ('schema', self.schema.name),
            ('query', self.view_query)
        ]

        if self.owner:
            attributes.append(('owner', self.owner.name))

        if self.privileges:
            grantees = set([priv[0] for priv in self.privileges])
            attributes.append((
                'privileges',
                [
                    OrderedDict([
                        ('role', grantee),
                        ('privilege', ",".join([priv[1]
                                                for priv in self.privileges
                                                if priv[0] == grantee]))
                    ])
                    for grantee in grantees
                ]
            ))

        return OrderedDict(attributes)


class PgSetting(PgObject):
    def __init__(self, name, value):
        self.name = name
        self.value = value

    @staticmethod
    def load_all_from_db(conn, database):
        raise NotImplementedError

    @staticmethod
    def load(database, data):
        return PgSetting(data['name'], data['value'])

    def to_json(self):
        attributes = [
            ('name', self.name),
            ('value', self.value)
            ]
        return OrderedDict(attributes)


class PgRow(PgObject):
    def __init__(self, table, values=None):
        self.table = table
        self.values = values or OrderedDict()
        self.schema = table.schema
        self.object_type = 'row'

    def get_dependencies(self):
        return [self.table]

    @property
    def name(self):
        return "{} {}".format(
            self.table.name,
            " ".join(str(x) for x in self.values.values())
        )

    @staticmethod
    def load_all_from_db(conn, database):
        rows = []
        for table in database.tables.values():
            rows += PgRow.load_all_for_table_from_db(conn, database, table)
        return rows

    @staticmethod
    def load_all_for_table_from_db(conn, database, table):
        columns = [column.name for column in table.columns]
        query = (
            'SELECT "{}" FROM {}'.format('", "'.join(columns), table)
        )

        with closing(conn.cursor()) as cursor:
            cursor.execute(query)
            rows = cursor.fetchall()

        def row_to_pgrow(row):
            pgrow = PgRow(table)
            for (column, value) in zip(columns, row):
                pgrow.values[column] = value
            return pgrow

        rows = [row_to_pgrow(row) for row in rows]
        return rows

    @staticmethod
    def load(database, data):
        pgrow = PgRow(database.get_schema_by_name(data['table']['schema']).get(
            data['table']['name']))
        for value in data['values']:
            pgrow.values[value['column']] = value['value']
        return pgrow

    def to_json(self):
        values = []
        for column in self.values:
            values.append(OrderedDict([
                ('column', column),
                ('value', self.values[column])
            ]))
        attributes = [
            ('table', OrderedDict([
                ('schema', self.table.schema.name),
                ('name', self.table.name)
            ])),
            ('values', values)
            ]
        return OrderedDict(attributes)


class PgIndex:
    def __init__(self, table, name, definition, unique=False):
        self.table = table
        self.name = name
        self.definition = definition
        self.schema = table.schema
        self.unique = unique

    @staticmethod
    def load_all_from_db(conn, database):
        query = (
            "SELECT schemaname, tablename, indexname, indexdef "
            "FROM pg_indexes"
        )

        with closing(conn.cursor()) as cursor:
            cursor.execute(query)
            rows = cursor.fetchall()

        for (schemaname, tablename, name, definition) in rows:
            if name.endswith('_pkey'):
                continue
            table = database.get_schema_by_name(schemaname).get_table(
                tablename)
            table.indexes.append(PgIndex(
                table, name,
                definition.split("USING")[-1].strip(),
                " UNIQUE " in definition))

        return OrderedDict()

    @staticmethod
    def load(table, data):
        return PgIndex(table, data['name'],
                       data['definition'], data.get('unique', False))

    def to_json(self):
        return OrderedDict([
            ('name', self.name),
            ('unique', self.unique),
            ('definition', self.definition)
        ])


class PgDepend:
    def __init__(self, dependent_obj, referenced_obj):
        self.dependent_obj = dependent_obj
        self.referenced_obj = referenced_obj

    @staticmethod
    def load_all_from_db(conn, database):
        query = (
            "SELECT classid, objid, objsubid, refclassid, refobjid, "
            "refobjsubid, deptype "
            "FROM pg_depend"
        )

        with closing(conn.cursor()) as cursor:
            cursor.execute(query)

            rows = cursor.fetchall()

        def get_object(classid, objid, objsubid):
            if classid == 0:
                return None

            if database.tables[classid].name == 'pg_type':
                return database.types[objid]

        def row_to_pg_depend(row):
            (
                classid, objid, objsubid, refclassid, refobjid, refobjsubid,
                deptype
            ) = row

            dependent_obj = get_object(classid, objid, objsubid)
            referenced_obj = get_object(refclassid, refobjid, refobjsubid)

            return PgDepend(dependent_obj, referenced_obj)

        return [row_to_pg_depend(row) for row in rows]


class PgQuery(PgObject):
    def __init__(self, query, select=True, fromtable=None):
        self.query = query
        self.select = select
        self.fromtable = fromtable
        self._schema = None
        self._database = None
        self.object_type = 'query'

    def get_dependencies(self):
        result = self.database.find_dependencies(self.query)
        if self.fromtable:
            result.append(self.fromtable)
        return result

    @property
    def schema(self):
        if not self._schema:
            dependencies = list(self.get_dependencies())
            for depend in dependencies:
                if depend.schema.name not in SKIPPED_SCHEMAS:
                    self._schema = depend.schema
            else:
                for schema in self.database.schemas.values():
                    if schema.name not in SKIPPED_SCHEMAS:
                        self._schema = schema
        return self._schema

    @property
    def database(self):
        return self._database

    def set_database(self, database):
        self._database = database

    @property
    def name(self):
        return self.query

    @staticmethod
    def load_all_from_db(conn, database):
        return []  # cannot be loaded from database, have to be added manually

    @staticmethod
    def load(database, data):
        query = PgQuery(data['query'],
                        data.get('select', True),
                        data.get('from'))
        query.set_database(database)
        return query

    def to_json(self):
        attributes = [
            ('query', self.query),
            ('select', self.select)
        ]
        if self.fromtable:
            attributes.append((
                'from', OrderedDict([
                    ('schema', self.fromtable.schema.name),
                    ('table', self.fromtable.table.name)
                ])
            ))
        return OrderedDict(attributes)


object_loaders = {
    'schema': PgSchema.load,
    'table': PgTable.load,
    'function': PgFunction.load,
    'view': PgView.load,
    'composite_type': PgCompositeType.load,
    'enum_type': PgEnumType.load,
    'aggregate': PgAggregate.load,
    'sequence': PgSequence.load,
    'role': PgRole.load,
    'trigger': PgTrigger.load,
    'cast': PgCast.load,
    'setting': PgSetting.load,
    'row': PgRow.load,
    'query': PgQuery.load,
    'operator': PgOperator.load,
}


def load_object(database, object_data):
    object_type, object_data = next(iter(object_data.items()))

    try:
        return object_loaders[object_type](database, object_data)
    except IndexError:
        raise Exception('Unsupported object type: {}'.format(object_type))


def empty_str_filter(maybe_empty_str):
    if maybe_empty_str is None:
        return None
    else:
        if len(maybe_empty_str) == 0:
            return None
        else:
            return maybe_empty_str<|MERGE_RESOLUTION|>--- conflicted
+++ resolved
@@ -1233,11 +1233,7 @@
         pg_function = PgFunction(
             schema,
             data['name'],
-<<<<<<< HEAD
-            [PgArgument.from_json(argument) for argument in data.get('arguments', [])],
-=======
             [PgArgument.from_json(argument) for argument in data.get('arguments', list())],
->>>>>>> 744e9b4c
             database.get_type_ref(str(data['return_type']))
         )
 
